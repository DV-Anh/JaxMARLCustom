--- conflicted
+++ resolved
@@ -12,32 +12,40 @@
     load_params, CTRolloutManager
 )
 from custom.registry import make_env, make_alg_runner
-from custom.qlearning.common import ScannedRNN, AgentRNN, q_expectation_from_dis
+from custom.qlearning.common import ScannedRNN
 from custom.utils.blackboxOptimizer import PermutationSolver
 from custom.utils.mpe_visualizer import MPEVisualizer
 from custom.environments.customMPE import init_obj_to_array
 from custom.firehandler.firehandler import Fire, FireHandler
 
 
-<<<<<<< HEAD
-plot_colors = ("red", "blue", "green", "black")
-=======
-def main(config_test, model_paths: list[str], model_config_paths: list[str], model_ids: list[str], is_animation=True, is_plot=True) -> list[dict]:
-    hydra_config = collect_hydra_config(config_test)
-    out_results = bulk_run(hydra_config, model_paths, model_config_paths, model_ids, is_animation=is_animation, is_plot=is_plot)
-    return out_results, hydra_config # returns a list of dict, one for each alg, serialisable
-
-
 @hydra.main(version_base=None, config_path="./config", config_name="config_test")
-def collect_hydra_config(config):
+def main(config, is_animation=True, is_plot=True) -> list[dict]:
     config = OmegaConf.to_container(config)
     print("Config:\n", OmegaConf.to_yaml(config))
-    assert config.get("algname", None), "Must supply an algorithm name"
-    return config
-
-
-def bulk_run(config_test, model_paths: list[str], model_config_paths: list[str], model_ids: list[str], is_animation: bool=True, is_plot=True):
+    out_results = bulk_run(config, is_animation=is_animation, is_plot=is_plot)
+    return out_results, config # returns a list of dict, one for each alg, serialisable
+
+def bulk_run(config_test, is_animation: bool=True, is_plot=True):
     env, env_name = _set_up_env(config_test)
+    model_paths, model_config_paths, model_ids = config_test.get('MODEL_PATHS', None), config_test.get('MODEL_CONFIG_PATHS', None), config_test.get('MODEL_IDS', None)
+    assert (model_paths is not None), 'Must provide a model path or a list thereof'
+    # preprocessing + checking
+    if not isinstance(model_paths, list):
+        model_paths = [model_paths]
+    if model_config_paths is None:
+        model_config_paths = [f'{p}_config.json' for p in model_paths]
+        print(f'Model ids not provided, set to {model_config_paths}')
+    elif not isinstance(model_config_paths, list):
+        model_config_paths = [model_config_paths]
+    if model_ids is None:
+        model_ids = model_paths
+        print(f'Model ids not provided, set to {model_ids}')
+    elif not isinstance(model_ids, list):
+        model_ids = [model_ids]
+    assert (len(model_paths) == len(model_config_paths)), f'Number of models ({len(model_paths)}) must match number of configs ({len(model_config_paths)})' # in case model_config_paths is provided, but mismatch
+    assert (len(model_paths) == len(model_ids)), f'Number of models ({len(model_paths)}) must match number of model ids ({len(model_ids)})' # in case model_ids is provided, but mismatch
+
     out_dicts, state_list, info_list, act_list, done_list, rew_list, f2r_list = _run_tests(model_paths, config_test, model_config_paths, env, env_name)
 
     if is_plot:
@@ -47,7 +55,6 @@
         _render_animation(config_test, model_ids, env_name, env, state_list, rew_list, act_list, info_list, f2r_list)
     return out_dicts
 
->>>>>>> 32550fab
 
 def to_fire_list(p_pos, rad, tar_touch, tar_amounts, is_exist, init_time, config, prev_fire_list=None):
     num_tar = p_pos.shape[0]
@@ -93,29 +100,16 @@
         is_exist = is_exist.at[x.id].set(True)
     return p_pos, rad, tar_touch, is_exist
 
-<<<<<<< HEAD
-def single_run(config, model_path, alg_name, env, env_name):
-=======
 def single_run(config, model_path, model_config_path, env, env_name):
->>>>>>> 32550fab
     os.makedirs(config["SAVE_PATH"], exist_ok=True)
     p = []
     for i in range(config["NUM_TRAIN_SEEDS"]):
         p.append(
-<<<<<<< HEAD
-            load_params(f'{model_path}/{env_name}_{alg_name}_{i}.safetensors')
-        )
-    # get most recent training hyperparam setting, needed to initialize model container
-    config_model = f'{model_path}/{env_name}_{alg_name}_config.json'
-    f = open(config_model)
-    assert (not f.closed), f'Cannot load model config file: {config_model}'
-=======
-            load_params(model_path)
+            load_params(f'{model_path}_{i}.safetensors')
         )
     # get most recent training hyperparam setting, needed to initialize model container
     f = open(model_config_path)
     assert (not f.closed), f'Cannot load model config file: {model_config_path}'
->>>>>>> 32550fab
     alg_config = (json.load(f))["alg"]
     f.close()
     runner = make_alg_runner(alg_config['NAME'], alg_config|{'NUM_TEST_EPISODES':1}, env)
@@ -236,26 +230,13 @@
         config["ENV_KWARGS"] = benchmark_dict["args"]
     else:
         env_name = config["ENV_NAME"]
-<<<<<<< HEAD
-    plot_out = (
-        f"{config['SAVE_PATH']}/plot_{env_name}.pdf"  # plot data from all algorithms
-    )
-    if isinstance(config["MODEL_PATH"],list):
-        model_path_list = config["MODEL_PATH"]
-        if len(model_path_list)==1:
-            model_path_list = model_path_list*len(alg_names)
-        assert len(model_path_list)==len(alg_names), f'Number of model path ({len(model_path_list)}) must match number of algorithms ({len(alg_names)})'
-    else:
-        model_path_list = [config["MODEL_PATH"]]*len(alg_names)
-=======
-
->>>>>>> 32550fab
+
     config_env = config["ENV_KWARGS"]
     if 'obj_list' in config_env.keys(): # if objs are stored in object-oriented dict, flatten positions and velocity
         init_p, init_v, num_obj_dict = init_obj_to_array(config_env['obj_list'])
         config_env.pop('obj_list', None)
         config_env|={'init_p':init_p, 'init_v':init_v, 'num_agents':num_obj_dict['agent'], 'num_obs':num_obj_dict['obstacle'], 'num_tar':num_obj_dict['target']}
-    env = make_env(env_name, **config["ENV_KWARGS"])
+    env = make_env(env_name, **config_env)
 
     return env, env_name
 
@@ -267,11 +248,7 @@
     out_dicts = [] 
     for model_idx, model_path in enumerate(model_paths):
         state_seq, info_seq, act_seq, done_run, rew_tallys, act_id_seq = single_run(
-<<<<<<< HEAD
-            config, model_path_list[alg_idx], alg_name, env, env_name
-=======
             config_test, model_path, model_config_paths[model_idx], env, env_name
->>>>>>> 32550fab
         )
         state_list.append(state_seq)
         info_list.append(info_seq)
@@ -344,7 +321,7 @@
     matplotlib.use("Agg")  # Use non-GUI backend
     import matplotlib.pyplot as plt
     plt.ioff() # turn off matplotlib interactive plotting to allow programmatic behaviours
-    plot_colors = ("red", "blue", "green", "key")
+    plot_colors = ("red", "blue", "green", "black") # TODO: add more colors with good contrasts
 
     fig, ax = plt.subplots(3)
     plot_title = "Mean stop time PAR2:"
