"""
End-to-End JAX Implementation of Multi-Agent Independent Q-Learning with Parameters Sharing

Notice:
- Agents are controlled by a single RNN (parameters sharing).
- Experience replay is a simple buffer with uniform sampling.
- Uses Double Q-Learning with a target agent network (hard-updated).
- Loss is the 1-step TD error.
- Adam optimizer is used instead (not RMSPROP as in pymarl).
- The environment is reset at the end of each episode.
- Assumes every agent has an independent reward.
- At the moment, last_action features are not included in the agents' observations.

The implementation closely follows the original Pymarl: https://github.com/oxwhirl/pymarl/blob/master/src/learners/q_learner.py
"""

import jax
import jax.numpy as jnp
import numpy as np

import optax
import flax.linen as nn
from flax.linen.initializers import constant, orthogonal
from flax.training.train_state import TrainState

<<<<<<< HEAD
from baselines.QLearning.utils import CTRolloutManager, EpsilonGreedy, Transition, UniformBuffer, ScannedRNN
=======
from baselines.QLearning.utils import CTRolloutManager, EpsilonGreedy, Transition, UniformBuffer

from functools import partial

import wandb

class ScannedRNN(nn.Module):

    @partial(
        nn.scan,
        variable_broadcast="params",
        in_axes=0,
        out_axes=0,
        split_rngs={"params": False},
    )
    @nn.compact
    def __call__(self, carry, x):
        """Applies the module."""
        rnn_state = carry
        ins, resets = x
        hidden_size = ins.shape[-1]
        rnn_state = jnp.where(
            resets[:, np.newaxis],
            self.initialize_carry(hidden_size, *ins.shape[:-1]),
            rnn_state,
        )
        new_rnn_state, y = nn.GRUCell(hidden_size)(rnn_state, ins)
        return new_rnn_state, y

    @staticmethod
    def initialize_carry(hidden_size, *batch_size):
        # Use a dummy key since the default state init fn is just zeros.
        return nn.GRUCell(hidden_size, parent=None).initialize_carry(
            jax.random.PRNGKey(0), (*batch_size, hidden_size)
        )
>>>>>>> ba3829b6


class AgentRNN(nn.Module):
    # homogenous agent for parameters sharing, assumes all agents have same obs and action dim
    action_dim: int
    hidden_dim: int
    init_scale: float

    @nn.compact
    def __call__(self, hidden, x):
        obs, dones = x
        embedding = nn.Dense(self.hidden_dim, kernel_init=orthogonal(self.init_scale), bias_init=constant(0.0))(obs)
        embedding = nn.relu(embedding)

        rnn_in = (embedding, dones)
        hidden, embedding = ScannedRNN()(hidden, rnn_in)
        
        q_vals = nn.Dense(self.action_dim, kernel_init=orthogonal(self.init_scale), bias_init=constant(0.0))(embedding)

        return hidden, q_vals


def make_train(config, env):

    config["NUM_UPDATES"] = (
        config["TOTAL_TIMESTEPS"] // config["NUM_STEPS"] // config["NUM_ENVS"]
    )
    
    def train(rng):

        # INIT ENV
        rng, _rng = jax.random.split(rng)
        wrapped_env = CTRolloutManager(env, batch_size=config["NUM_ENVS"])
        test_env = CTRolloutManager(env, batch_size=config["NUM_TEST_EPISODES"]) # batched env for testing (has different batch size)
        init_obs, env_state = wrapped_env.batch_reset(_rng)
        init_dones = {agent:jnp.zeros((config["NUM_ENVS"]), dtype=bool) for agent in env.agents+['__all__']}

        # INIT BUFFER
        # to initalize the buffer is necessary to sample a trajectory to know its strucutre
        def _env_sample_step(env_state, unused):
            rng, key_a, key_s = jax.random.split(jax.random.PRNGKey(0), 3) # use a dummy rng here
            key_a = jax.random.split(key_a, env.num_agents)
            actions = {agent: wrapped_env.batch_sample(key_a[i], agent) for i, agent in enumerate(env.agents)}
            obs, env_state, rewards, dones, infos = wrapped_env.batch_step(key_s, env_state, actions)
            transition = Transition(obs, actions, rewards, dones)
            return env_state, transition
        _, sample_traj = jax.lax.scan(
            _env_sample_step, env_state, None, config["NUM_STEPS"]
        )
        sample_traj_unbatched = jax.tree_map(lambda x: x[:, 0], sample_traj) # remove the NUM_ENV dim
        buffer = UniformBuffer(parallel_envs=config["NUM_ENVS"], batch_size=config["BUFFER_BATCH_SIZE"], max_size=config["BUFFER_SIZE"])
        buffer_state = buffer.reset(sample_traj_unbatched)

        # INIT NETWORK
        agent = AgentRNN(action_dim=wrapped_env.max_action_space, hidden_dim=config["AGENT_HIDDEN_DIM"], init_scale=config['AGENT_INIT_SCALE'])
        rng, _rng = jax.random.split(rng)
        init_x = (
            jnp.zeros((1, 1, wrapped_env.obs_size)), # (time_step, batch_size, obs_size)
            jnp.zeros((1, 1)) # (time_step, batch size)
        )
        init_hs = ScannedRNN.initialize_carry(config['AGENT_HIDDEN_DIM'], 1) # (batch_size, hidden_dim)
        network_params = agent.init(_rng, init_hs, init_x)
        tx = optax.chain(
            optax.clip_by_global_norm(config["MAX_GRAD_NORM"]),
            optax.adam(config['LR'], eps=config['EPS_ADAM'])
        )
        train_state = TrainState.create(
            apply_fn=agent.apply,
            params=network_params,
            tx=tx,
        )
        # target network params
        target_agent_params = jax.tree_map(lambda x: jnp.copy(x), train_state.params)

        # INIT EXPLORATION STRATEGY
        explorer = EpsilonGreedy(
            start_e=config["EPSILON_START"],
            end_e=config["EPSILON_FINISH"],
            duration=config["EPSILON_ANNEAL_TIME"]
        )

        def homogeneous_pass(params, hidden_state, obs, dones):
            # concatenate agents and parallel envs to process them in one batch
            agents, flatten_agents_obs = zip(*obs.items())
            original_shape = flatten_agents_obs[0].shape # assumes obs shape is the same for all agents
            batched_input = (
                jnp.concatenate(flatten_agents_obs, axis=1), # (time_step, n_agents*n_envs, obs_size)
                jnp.concatenate([dones[agent] for agent in agents], axis=1), # ensure to not pass other keys (like __all__)
            )
            hidden_state, q_vals = agent.apply(params, hidden_state, batched_input)
            q_vals = q_vals.reshape(original_shape[0], len(agents), *original_shape[1:-1], -1) # (time_steps, n_agents, n_envs, action_dim)
            q_vals = {a:q_vals[:,i] for i,a in enumerate(agents)}
            return hidden_state, q_vals

        # TRAINING LOOP
        def _update_step(runner_state, unused):

            train_state, target_agent_params, env_state, buffer_state, time_state, init_obs, init_dones, test_metrics, rng = runner_state


            # EPISODE STEP
            def _env_step(step_state, unused):

                params, env_state, last_obs, last_dones, hstate, rng, t = step_state

                # prepare rngs for actions and step
                rng, key_a, key_s = jax.random.split(rng, 3)

                # SELECT ACTION
                # add a dummy time_step dimension to the agent input
                obs_   = {a:last_obs[a] for a in env.agents} # ensure to not pass the global state (obs["__all__"]) to the network
                obs_   = jax.tree_map(lambda x: x[np.newaxis, :], obs_)
                dones_ = jax.tree_map(lambda x: x[np.newaxis, :], last_dones)
                # get the q_values from the agent netwoek
                hstate, q_vals = homogeneous_pass(params, hstate, obs_, dones_)
                # remove the dummy time_step dimension and index qs by the valid actions of each agent 
                valid_q_vals = jax.tree_util.tree_map(lambda q, valid_idx: q.squeeze(0)[..., valid_idx], q_vals, wrapped_env.valid_actions)
                # explore with epsilon greedy_exploration
                actions = explorer.choose_actions(valid_q_vals, t, key_a)

                # STEP ENV
                obs, env_state, rewards, dones, infos = wrapped_env.batch_step(key_s, env_state, actions)
                transition = Transition(last_obs, actions, rewards, dones)

                step_state = (params, env_state, obs, dones, hstate, rng, t+1)
                return step_state, transition


            # prepare the step state and collect the episode trajectory
            rng, _rng = jax.random.split(rng)
            hstate = ScannedRNN.initialize_carry(config['AGENT_HIDDEN_DIM'], len(env.agents)*config["NUM_ENVS"])

            step_state = (
                train_state.params,
                env_state,
                init_obs,
                init_dones,
                hstate, 
                _rng,
                time_state['timesteps'] # t is needed to compute epsilon
            )

            step_state, traj_batch = jax.lax.scan(
                _env_step, step_state, None, config["NUM_STEPS"]
            )

            # BUFFER UPDATE: save the collected trajectory in the buffer
            buffer_state = buffer.add(buffer_state, traj_batch)

            # LEARN PHASE
            def q_of_action(q, u):
                """index the q_values with action indices"""
                q_u = jnp.take_along_axis(q, jnp.expand_dims(u, axis=-1), axis=-1)
                return jnp.squeeze(q_u, axis=-1)

            def compute_target(target_q_val, q_val, reward, done):
                """compute the 1-step Q-Learning target"""
                greedy_actions = jnp.argmax(q_val, axis=-1)
                target_max_qvals = q_of_action(target_q_val, greedy_actions)
                target = reward[:-1] + config["GAMMA"]*(1-done[:-1])*target_max_qvals[1:]
                return target

            def _loss_fn(params, target_agent_params, init_hs, learn_traj):

                obs_ = {a:learn_traj.obs[a] for a in env.agents} # ensure to not pass the global state (obs["__all__"]) to the network
                _, q_vals = homogeneous_pass(params, init_hs, obs_, learn_traj.dones)
                _, target_q_vals = homogeneous_pass(target_agent_params, init_hs, obs_, learn_traj.dones)

                # get the q_vals of the taken actions (with exploration) for each agent
                chosen_action_qvals = jax.tree_map(
                    lambda q, u: q_of_action(q, u)[:-1], # avoid last timestep
                    q_vals,
                    learn_traj.actions
                )

                # get the target for each agent (assumes every agent has a reward)
                valid_q_vals = jax.tree_util.tree_map(lambda q, valid_idx: q[..., valid_idx], q_vals, wrapped_env.valid_actions)
                targets = jax.tree_map(
                    compute_target,
                    target_q_vals,
                    valid_q_vals,
                    {agent:learn_traj.rewards[agent] for agent in env.agents}, # rewards and agents could contain additional keys
                    {agent:learn_traj.dones[agent] for agent in env.agents}
                )

                # compute a single l2 loss for all the agents in one pass (parameter sharing)
                chosen_action_qvals = jnp.concatenate(list(chosen_action_qvals.values()))
                targets = jnp.concatenate(list(targets.values()))
                loss = jnp.mean((chosen_action_qvals - jax.lax.stop_gradient(targets))**2)

                return loss


            # sample a batched trajectory from the buffer and set the time step dim in first axis
            rng, _rng = jax.random.split(rng)
            _, learn_traj = buffer.sample(buffer_state, _rng) # (batch_size, max_time_steps, ...)
            learn_traj = jax.tree_map(lambda x: jnp.swapaxes(x, 0, 1), learn_traj) # (max_time_steps, batch_size, ...)
            init_hs = ScannedRNN.initialize_carry(config['AGENT_HIDDEN_DIM'], len(env.agents)*config["BUFFER_BATCH_SIZE"]) 

            # compute loss and optimize grad
            grad_fn = jax.value_and_grad(_loss_fn, has_aux=False)
            loss, grads = grad_fn(train_state.params, target_agent_params, init_hs, learn_traj)
            train_state = train_state.apply_gradients(grads=grads)


            # UPDATE THE VARIABLES AND RETURN
            # reset the environment
            rng, _rng = jax.random.split(rng)
            init_obs, env_state = wrapped_env.batch_reset(_rng)
            init_dones = {agent:jnp.zeros((config["NUM_ENVS"]), dtype=bool) for agent in env.agents+['__all__']}

            # update the states
            time_state['timesteps'] = step_state[-1]
            time_state['updates']   = time_state['updates'] + 1

            # update the target network if necessary
            target_agent_params = jax.lax.cond(
                time_state['updates'] % config['TARGET_UPDATE_INTERVAL'] == 0,
                lambda _: jax.tree_map(lambda x: jnp.copy(x), train_state.params),
                lambda _: target_agent_params,
                operand=None
            )

            # update the greedy rewards
            rng, _rng = jax.random.split(rng)
            test_metrics = jax.lax.cond(
                time_state['updates'] % (config["TEST_INTERVAL"] // config["NUM_STEPS"] // config["NUM_ENVS"]) == 0,
                lambda _: get_greedy_metrics(_rng, train_state.params, time_state),
                lambda _: test_metrics,
                operand=None
            )

            # update the returning metrics
            metrics = {
                'timesteps': time_state['timesteps']*config['NUM_ENVS'],
                'updates' : time_state['updates'],
                'loss': loss,
                'rewards': jax.tree_util.tree_map(lambda x: jnp.sum(x, axis=0).mean(), traj_batch.rewards),
            }
            metrics.update(test_metrics) # add the test metrics dictionary

            runner_state = (
                train_state,
                target_agent_params,
                env_state,
                buffer_state,
                time_state,
                init_obs,
                init_dones,
                test_metrics,
                rng
            )

            return runner_state, metrics

        def get_greedy_metrics(rng, params, time_state):
            """Help function to test greedy policy during training"""
            def _greedy_env_step(step_state, unused):
                params, env_state, last_obs, last_dones, hstate, rng = step_state
                rng, key_s = jax.random.split(rng)
                obs_   = {a:last_obs[a] for a in env.agents}
                obs_   = jax.tree_map(lambda x: x[np.newaxis, :], obs_)
                dones_ = jax.tree_map(lambda x: x[np.newaxis, :], last_dones)
                hstate, q_vals = homogeneous_pass(params, hstate, obs_, dones_)
                actions = jax.tree_util.tree_map(lambda q, valid_idx: jnp.argmax(q.squeeze(0)[..., valid_idx], axis=-1), q_vals, wrapped_env.valid_actions)
                obs, env_state, rewards, dones, infos = test_env.batch_step(key_s, env_state, actions)
                step_state = (params, env_state, obs, dones, hstate, rng)
                return step_state, (rewards, dones)
            rng, _rng = jax.random.split(rng)
            init_obs, env_state = test_env.batch_reset(_rng)
            init_dones = {agent:jnp.zeros((config["NUM_TEST_EPISODES"]), dtype=bool) for agent in env.agents+['__all__']}
            rng, _rng = jax.random.split(rng)
            hstate = ScannedRNN.initialize_carry(config['AGENT_HIDDEN_DIM'], len(env.agents)*config["NUM_TEST_EPISODES"])
            step_state = (
                params,
                env_state,
                init_obs,
                init_dones,
                hstate, 
                _rng,
            )
            step_state, rews_dones = jax.lax.scan(
                _greedy_env_step, step_state, None, config["NUM_STEPS"]
            )
            # compute the episode returns of the first episode that is done for each parallel env
            def first_episode_returns(rewards, dones):
                first_done = jax.lax.select(jnp.argmax(dones)==0., dones.size, jnp.argmax(dones))
                first_episode_mask = jnp.where(jnp.arange(dones.size) <= first_done, True, False)
                return jnp.where(first_episode_mask, rewards, 0.).sum()
            all_dones = rews_dones[1]['__all__']
            returns = jax.tree_map(lambda r: jax.vmap(first_episode_returns, in_axes=1)(r, all_dones), rews_dones[0])
            metrics = {
                'test_returns': returns # episode returns
            }
            if config.get('VERBOSE', False):
                def callback(timestep, val):
                    print(f"Timestep: {timestep}, return: {val}")
                jax.debug.callback(callback, time_state['timesteps']*config['NUM_ENVS'], returns['__all__'].mean())
            return metrics

        time_state = {
            'timesteps':jnp.array(0),
            'updates':  jnp.array(0)
        }
        rng, _rng = jax.random.split(rng)
        test_metrics = get_greedy_metrics(_rng, train_state.params, time_state) # initial greedy metrics
        
        # train
        rng, _rng = jax.random.split(rng)
        runner_state = (
            train_state,
            target_agent_params,
            env_state,
            buffer_state,
            time_state,
            init_obs,
            init_dones,
            test_metrics,
            _rng
        )
        runner_state, metrics = jax.lax.scan(
            _update_step, runner_state, None, config["NUM_UPDATES"]
        )
        return {'runner_state':runner_state, 'metrics':metrics}
    
    return train


if __name__ == "__main__":
    from smax import make
    import time
    env_name = "MPE_simple_spread_v3"
    env = make(env_name)
    config = {
        "NUM_ENVS":8,
        "NUM_STEPS": env.max_steps,
        "BUFFER_SIZE":5000,
        "BUFFER_BATCH_SIZE":32,
        "TOTAL_TIMESTEPS":2e6+5e4,
        "AGENT_HIDDEN_DIM":64,
        "AGENT_INIT_SCALE":2.,
        "EPSILON_START": 1.0,
        "EPSILON_FINISH": 0.05,
        "EPSILON_ANNEAL_TIME": 100000,
        "MAX_GRAD_NORM": 25,
        "TARGET_UPDATE_INTERVAL": 200, 
        "LR": 0.005,
        "EPS_ADAM":0.001,
        "GAMMA": 0.9,
        "VERBOSE": True,
        "NUM_TEST_EPISODES":32,
        "TEST_INTERVAL": 5e4,
        "ENTITY": "amacrutherford",
        "PROJECT": "mpe-smax",
        "WANDB_MODE": "online"
    }
    
    wandb.init(
        entity=config["ENTITY"],
        project=config["PROJECT"],
        tags=["IQL", "RNN"],
        config=config,
        mode=config["WANDB_MODE"],
    )

<<<<<<< HEAD
    b = 10 # number of concurrent trainings
=======
    b = 2 # number of concurrent trainings
>>>>>>> ba3829b6
    rng = jax.random.PRNGKey(42)
    rngs = jax.random.split(rng, b)
    train_vjit = jax.jit(jax.vmap(make_train(config, env)))
    t0 = time.time()
    outs = jax.block_until_ready(train_vjit(rngs))
    t1 = time.time() - t0
    print(f"time: {t1:.2f} s")

    from matplotlib import pyplot as plt
    plt.plot(outs['metrics']['timesteps'][0], outs['metrics']['test_returns']['__all__'].mean(axis=-1).mean(axis=0))
    plt.xlabel("Timesteps")
    plt.ylabel("Team Returns")
    plt.title(f"{env_name} returns (mean of {b} seeds)")
<<<<<<< HEAD
    plt.savefig(f"tmp.png")
    plt.show()
=======
    #plt.savefig(f"IQL_{env_name}_returns2.png")
    #plt.show()
    
    # Log to wandb
    returns_table = jnp.stack([
        outs['metrics']['timesteps'][0],
        outs['metrics']['rewards']['__all__'].mean(axis=0),
    ], axis=1)
    
    returns_table = wandb.Table(data=returns_table.tolist(), columns=["timestep", "returns"])
    
    wandb.log({
        "returns_plot": wandb.plot.line(returns_table, "timestep", "returns", title="returns_vs_timestep"),
    })
>>>>>>> ba3829b6
<|MERGE_RESOLUTION|>--- conflicted
+++ resolved
@@ -23,45 +23,7 @@
 from flax.linen.initializers import constant, orthogonal
 from flax.training.train_state import TrainState
 
-<<<<<<< HEAD
 from baselines.QLearning.utils import CTRolloutManager, EpsilonGreedy, Transition, UniformBuffer, ScannedRNN
-=======
-from baselines.QLearning.utils import CTRolloutManager, EpsilonGreedy, Transition, UniformBuffer
-
-from functools import partial
-
-import wandb
-
-class ScannedRNN(nn.Module):
-
-    @partial(
-        nn.scan,
-        variable_broadcast="params",
-        in_axes=0,
-        out_axes=0,
-        split_rngs={"params": False},
-    )
-    @nn.compact
-    def __call__(self, carry, x):
-        """Applies the module."""
-        rnn_state = carry
-        ins, resets = x
-        hidden_size = ins.shape[-1]
-        rnn_state = jnp.where(
-            resets[:, np.newaxis],
-            self.initialize_carry(hidden_size, *ins.shape[:-1]),
-            rnn_state,
-        )
-        new_rnn_state, y = nn.GRUCell(hidden_size)(rnn_state, ins)
-        return new_rnn_state, y
-
-    @staticmethod
-    def initialize_carry(hidden_size, *batch_size):
-        # Use a dummy key since the default state init fn is just zeros.
-        return nn.GRUCell(hidden_size, parent=None).initialize_carry(
-            jax.random.PRNGKey(0), (*batch_size, hidden_size)
-        )
->>>>>>> ba3829b6
 
 
 class AgentRNN(nn.Module):
@@ -427,11 +389,7 @@
         mode=config["WANDB_MODE"],
     )
 
-<<<<<<< HEAD
     b = 10 # number of concurrent trainings
-=======
-    b = 2 # number of concurrent trainings
->>>>>>> ba3829b6
     rng = jax.random.PRNGKey(42)
     rngs = jax.random.split(rng, b)
     train_vjit = jax.jit(jax.vmap(make_train(config, env)))
@@ -445,10 +403,7 @@
     plt.xlabel("Timesteps")
     plt.ylabel("Team Returns")
     plt.title(f"{env_name} returns (mean of {b} seeds)")
-<<<<<<< HEAD
-    plt.savefig(f"tmp.png")
-    plt.show()
-=======
+
     #plt.savefig(f"IQL_{env_name}_returns2.png")
     #plt.show()
     
@@ -462,5 +417,4 @@
     
     wandb.log({
         "returns_plot": wandb.plot.line(returns_table, "timestep", "returns", title="returns_vs_timestep"),
-    })
->>>>>>> ba3829b6
+    })